--- conflicted
+++ resolved
@@ -1,4 +1,21 @@
-<<<<<<< HEAD
+cinder (2:19.1.0-0ubuntu1~cloud0+0~0~0.sp1) focal-xena; urgency=medium
+
+  * Merge the StorPool patches.
+
+ -- Peter Penchev <openstack-dev@storpool.com>  Fri, 26 Aug 2022 11:35:13 +0300
+
+cinder (2:19.1.0-0ubuntu1~cloud0) focal-xena; urgency=medium
+
+  * New upstream release for the Ubuntu Cloud Archive.
+
+ -- Openstack Ubuntu Testing Bot <openstack-testing-bot@ubuntu.com>  Thu, 02 Jun 2022 20:35:51 +0000
+
+cinder (2:19.1.0-0ubuntu1) impish; urgency=medium
+
+  * New stable point release for OpenStack Xena (LP: #1972665).
+
+ -- Felipe Reyes <felipe.reyes@canonical.com>  Mon, 09 May 2022 13:12:55 -0400
+
 cinder (2:19.0.0-0ubuntu4~cloud0+0~0~0.sp1) focal-xena; urgency=medium
 
   * Non-maintainer upload for patch tracking only.
@@ -11,19 +28,10 @@
  -- Peter Pentchev <pp@storpool.com>  Mon, 20 Jun 2022 14:14:04 +0300
 
 cinder (2:19.0.0-0ubuntu4~cloud0) focal-xena; urgency=medium
-=======
-cinder (2:19.1.0-0ubuntu1~cloud0) focal-xena; urgency=medium
->>>>>>> 349936a1
-
-  * New upstream release for the Ubuntu Cloud Archive.
-
- -- Openstack Ubuntu Testing Bot <openstack-testing-bot@ubuntu.com>  Thu, 02 Jun 2022 20:35:51 +0000
-
-cinder (2:19.1.0-0ubuntu1) impish; urgency=medium
-
-  * New stable point release for OpenStack Xena (LP: #1972665).
-
- -- Felipe Reyes <felipe.reyes@canonical.com>  Mon, 09 May 2022 13:12:55 -0400
+
+  * New update for the Ubuntu Cloud Archive.
+
+ -- Openstack Ubuntu Testing Bot <openstack-testing-bot@ubuntu.com>  Tue, 29 Mar 2022 19:34:42 +0000
 
 cinder (2:19.0.0-0ubuntu4) impish; urgency=medium
 
