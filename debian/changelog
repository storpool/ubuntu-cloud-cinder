--- conflicted
+++ resolved
@@ -1,4 +1,16 @@
-<<<<<<< HEAD
+cinder (2:19.0.0-0ubuntu4~cloud0) focal-xena; urgency=medium
+
+  * New update for the Ubuntu Cloud Archive.
+
+ -- Openstack Ubuntu Testing Bot <openstack-testing-bot@ubuntu.com>  Tue, 29 Mar 2022 19:34:42 +0000
+
+cinder (2:19.0.0-0ubuntu4) impish; urgency=medium
+
+  * d/p/fix-qos-computation.patch: Cherry-pick from upstream review to
+    fix TypeError exception when generating QOS feature name (LP: #1948507).
+
+ -- Corey Bryant <corey.bryant@canonical.com>  Tue, 29 Mar 2022 11:40:52 -0400
+
 cinder (2:19.0.0-0ubuntu3~cloud0+0~0~0.sp1) focal-xena; urgency=medium
 
   * Non-maintainer upload for patch tracking only.
@@ -8,22 +20,6 @@
     - storpool-clone-image
 
  -- Peter Pentchev <pp@storpool.com>  Tue, 26 Apr 2022 13:21:29 +0300
-
-cinder (2:19.0.0-0ubuntu3~cloud0) focal-xena; urgency=medium
-=======
-cinder (2:19.0.0-0ubuntu4~cloud0) focal-xena; urgency=medium
->>>>>>> 50d6a0dc
-
-  * New update for the Ubuntu Cloud Archive.
-
- -- Openstack Ubuntu Testing Bot <openstack-testing-bot@ubuntu.com>  Tue, 29 Mar 2022 19:34:42 +0000
-
-cinder (2:19.0.0-0ubuntu4) impish; urgency=medium
-
-  * d/p/fix-qos-computation.patch: Cherry-pick from upstream review to
-    fix TypeError exception when generating QOS feature name (LP: #1948507).
-
- -- Corey Bryant <corey.bryant@canonical.com>  Tue, 29 Mar 2022 11:40:52 -0400
 
 cinder (2:19.0.0-0ubuntu3) impish; urgency=medium
 
