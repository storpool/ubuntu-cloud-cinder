<<<<<<< HEAD
cinder (2:20.1.0-0ubuntu1~cloud0+0~0~0.sp1) focal-yoga; urgency=medium

  * Non-maintainer upload for patch tracking only.
  * Merge the StorPool changes.

 -- Peter Pentchev <pp@storpool.com>  Fri, 17 Feb 2023 11:00:44 +0200

cinder (2:20.1.0-0ubuntu1~cloud0) focal-yoga; urgency=medium
=======
cinder (2:20.2.0-0ubuntu1~cloud0) focal-yoga; urgency=medium
>>>>>>> 0e50c1ed

  * New upstream release for the Ubuntu Cloud Archive.

 -- Openstack Ubuntu Testing Bot <openstack-testing-bot@ubuntu.com>  Sat, 20 May 2023 00:52:41 +0000

cinder (2:20.2.0-0ubuntu1) jammy; urgency=medium

  * New stable point release for OpenStack Yoga (LP: #2019759).
  * d/p/lp1945500.patch: Dropped. Fixed in stable point release.

 -- Corey Bryant <corey.bryant@canonical.com>  Mon, 15 May 2023 16:05:54 -0400

cinder (2:20.1.0-0ubuntu2.2) jammy-security; urgency=medium

  * SECURITY REGRESSION: Regressions in other projects (LP: #2020111)
    - debian/patches/series: Do not apply CVE-2023-2088.patch until
      patches are ready for all upstream OpenStack projects.
    - CVE-2023-2088

 -- Corey Bryant <corey.bryant@canonical.com>  Thu, 18 May 2023 11:40:16 -0400

cinder (2:20.1.0-0ubuntu2.1) jammy-security; urgency=medium

  * SECURITY UPDATE: Unauthorized File Access
    - debian/patches/CVE-2023-2088.patch: Reject unsafe delete
      attachment calls.
    - CVE-2023-2088

 -- Corey Bryant <corey.bryant@canonical.com>  Thu, 04 May 2023 15:55:29 +0200

cinder (2:20.1.0-0ubuntu2) jammy; urgency=medium

  * d/p/lp1945500.patch: Filter reserved image properties (LP: #1945500).

 -- Rodrigo Barbieri <rodrigo.barbieri@canonical.com>  Tue, 14 Mar 2023 13:21:44 -0300

cinder (2:20.1.0-0ubuntu1) jammy; urgency=medium

  * New stable point release for OpenStack Yoga (LP: #2004030).

 -- Corey Bryant <corey.bryant@canonical.com>  Fri, 27 Jan 2023 10:57:40 -0500

cinder (2:20.0.1-0ubuntu1) jammy; urgency=medium

  * d/gbp.conf: Create stable/yoga branch.
  * New stable point release for OpenStack Yoga (LP: #1985084).

 -- Corey Bryant <corey.bryant@canonical.com>  Thu, 11 Aug 2022 13:54:57 -0400

cinder (2:20.0.0-0ubuntu1~cloud0+0~0~0.sp3) focal-yoga; urgency=medium

  * Non-maintainer upload for patch tracking only.
  * Hardcode a "main" Glance store when uploading an image if none is
    specified in the volume type's extra specs.

 -- Peter Pentchev <pp@storpool.com>  Thu, 09 Jun 2022 13:13:53 +0300

cinder (2:20.0.0-0ubuntu1~cloud0+0~0~0.sp2) focal-yoga; urgency=medium

  * Non-maintainer upload for patch tracking only.
  * Add the manager-glance-store patch to fix uploading a volume to
    a Glance image when Glance is configured with multiple backends.

 -- Peter Pentchev <pp@storpool.com>  Thu, 09 Jun 2022 11:47:55 +0300

cinder (2:20.0.0-0ubuntu1~cloud0+0~0~0.sp1) focal-yoga; urgency=medium

  * Non-maintainer upload for patch tracking only.
  * Add some patches to the StorPool driver:
    - storpool-drop-attach-detach
    - storpool-drop-backup-volume
    - storpool-cloned-volume
    - storpool-clone-image
    - storpool-iscsi

 -- Peter Pentchev <pp@storpool.com>  Wed, 01 Jun 2022 10:23:04 +0300

cinder (2:20.0.0-0ubuntu1~cloud0) focal-yoga; urgency=medium

  * New upstream release for the Ubuntu Cloud Archive.

 -- Openstack Ubuntu Testing Bot <openstack-testing-bot@ubuntu.com>  Fri, 01 Apr 2022 10:13:45 +0000

cinder (2:20.0.0-0ubuntu1) jammy; urgency=medium

  * d/watch: Scope to 20.x.
  * New upstream release for OpenStack Yoga.
  * d/control: Align (Build-)Depends with upstream.

 -- Corey Bryant <corey.bryant@canonical.com>  Wed, 30 Mar 2022 15:49:31 -0400

cinder (2:19.0.0+git2022030310.b49fb59a6-0ubuntu2) jammy; urgency=medium

  * d/p/fix-qos-computation.patch: Cherry-pick from upstream review to
    fix TypeError exception when generating QOS feature name (LP: #1948507).

 -- Corey Bryant <corey.bryant@canonical.com>  Tue, 15 Mar 2022 11:08:32 -0400

cinder (2:19.0.0+git2022030310.b49fb59a6-0ubuntu1) jammy; urgency=medium

  * New upstream snapshot for OpenStack Yoga.

 -- Corey Bryant <corey.bryant@canonical.com>  Thu, 03 Mar 2022 10:58:14 -0500

cinder (2:19.0.0+git2022011215.23494a6d6-0ubuntu1) jammy; urgency=medium

  * New upstream snapshot for OpenStack Yoga.
  * d/control, d/rules: Bump debhelper compat to 13.

 -- Corey Bryant <corey.bryant@canonical.com>  Wed, 12 Jan 2022 15:53:37 -0500

cinder (2:19.0.0+git2021120811.e5ef39604-0ubuntu2) jammy; urgency=medium

  * d/t/control: Add allow-stderr restriction to prevent autopkgtest failure
    when SQLAlchemy issues a warning.

 -- Corey Bryant <corey.bryant@canonical.com>  Mon, 13 Dec 2021 14:01:20 -0500

cinder (2:19.0.0+git2021120811.e5ef39604-0ubuntu1) jammy; urgency=medium

  * New upstream snapshot for OpenStack Yoga.
  * d/control: Align (Build-)Depends with upstream.

 -- Corey Bryant <corey.bryant@canonical.com>  Wed, 08 Dec 2021 11:39:46 -0500

cinder (2:19.0.0-0ubuntu2) impish; urgency=medium

  * d/py3dist-overrides: Add SQLAlchemy to ensure d/control is not overridden.
  * d/control: Align (Build-)Depends with upstream.

 -- Corey Bryant <corey.bryant@canonical.com>  Fri, 08 Oct 2021 08:14:11 -0400

cinder (2:19.0.0-0ubuntu1) impish; urgency=medium

  * d/watch: Scope to 19.x.
  * New upstream release for OpenStack Xena.

 -- Chris MacNaughton <chris.macnaughton@ubuntu.com>  Wed, 06 Oct 2021 15:13:27 +0000

cinder (2:19.0.0~b1+git2021091409.768b8996b-0ubuntu1) impish; urgency=medium

  * New upstream snapshot for OpenStack Xena.

 -- Corey Bryant <corey.bryant@canonical.com>  Tue, 14 Sep 2021 09:14:32 -0400

cinder (2:18.0.0+git2021072116.81f2aaeea-0ubuntu1) impish; urgency=medium

  * New upstream snapshot for OpenStack Xena.
  * d/control: Align (Build-)Depends with upstream.

 -- Corey Bryant <corey.bryant@canonical.com>  Wed, 21 Jul 2021 16:36:01 -0400

cinder (2:18.0.0+git2021061414.d5f0e5187-0ubuntu1) impish; urgency=medium

  * New upstream snapshot for OpenStack Xena.
  * d/control: Align (Build-)Depends with upstream.

 -- Chris MacNaughton <chris.macnaughton@ubuntu.com>  Mon, 14 Jun 2021 15:32:32 +0000

cinder (2:18.0.0-0ubuntu3) hirsute; urgency=medium

  * d/p/skip-victoria-failures.patch: Restored and rebased. This is still
    necessary for Launchpad builds.

 -- Corey Bryant <corey.bryant@canonical.com>  Thu, 15 Apr 2021 09:18:12 -0400

cinder (2:18.0.0-0ubuntu2) hirsute; urgency=medium

  * d/p/skip-victoria-failures.patch: Dropped. Fixed upstream.
  * d/p/add-mock-psutil-in-quobyte-tests.patch: Dropped. Fixed upstream.

 -- Corey Bryant <corey.bryant@canonical.com>  Wed, 14 Apr 2021 14:54:52 -0400

cinder (2:18.0.0-0ubuntu1) hirsute; urgency=medium

  * New upstream release for OpenStack Wallaby.

 -- Corey Bryant <corey.bryant@canonical.com>  Wed, 14 Apr 2021 14:49:38 -0400

cinder (2:18.0.0~b1-0ubuntu2) hirsute; urgency=medium

  * d/py3dist-overrides: Add boto3 which is a Suggests.

 -- Corey Bryant <corey.bryant@canonical.com>  Mon, 05 Apr 2021 14:44:57 -0400

cinder (2:18.0.0~b1-0ubuntu1) hirsute; urgency=medium

  * d/watch: Track 18.x series.
  * New upstream milestone for OpenStack Wallaby.
  * d/control: Align (Build-)Depends with upstream.
  * d/p/skip-moto-tests.patch: Skip test dependency that is not yet
    packaged in Ubuntu and was added late in cycle.
  * d/p/patch-botocore-exceptions.patch: Account for changes to botocore
    vendored exceptions.

 -- Corey Bryant <corey.bryant@canonical.com>  Wed, 24 Mar 2021 10:07:03 -0400

cinder (2:17.0.1+git2021012507.d26092348-0ubuntu3) hirsute; urgency=medium

  * d/*: Remove tgt in favor of targetcli-fb.

 -- Chris MacNaughton <chris.macnaughton@ubuntu.com>  Tue, 23 Feb 2021 14:50:18 +0000

cinder (2:17.0.1+git2021012507.d26092348-0ubuntu2) hirsute; urgency=medium

  * d/p/add-mock-psutil-in-quobyte-tests.patch: Add a mock of psutil
    disk_partitions to fix failing unit test (LP: #1913607).

 -- Corey Bryant <corey.bryant@canonical.com>  Thu, 28 Jan 2021 12:03:20 -0500

cinder (2:17.0.1+git2021012507.d26092348-0ubuntu1) hirsute; urgency=medium

  * New upstream snapshot for OpenStack Wallaby.

 -- Chris MacNaughton <chris.macnaughton@ubuntu.com>  Mon, 25 Jan 2021 08:04:55 +0000

cinder (2:17.0.1+git2021010614.a9c922ab7-0ubuntu1) hirsute; urgency=medium

  * New upstream snapshot for OpenStack Wallaby.
  * d/control: Align (Build-)Depends with upstream.

 -- Corey Bryant <corey.bryant@canonical.com>  Wed, 06 Jan 2021 14:08:38 -0500

cinder (2:17.0.1+git2020120911.d3ffa90ba-0ubuntu1) hirsute; urgency=medium

  * New upstream snapshot for OpenStack Wallaby.
  * d/control: Align (Build-)Depends with upstream.

 -- Corey Bryant <corey.bryant@canonical.com>  Wed, 09 Dec 2020 11:49:58 -0500

cinder (2:17.0.0-0ubuntu1) groovy; urgency=medium

  * New upstream release for OpenStack Victoria.

 -- Chris MacNaughton <chris.macnaughton@ubuntu.com>  Thu, 15 Oct 2020 09:42:29 +0000

cinder (2:17.0.0~rc2-0ubuntu1) groovy; urgency=medium

  * d/control: Update VCS paths for move to lp:~ubuntu-openstack-dev.
  * d/watch: Track 17.x series.
  * New upstream release candidate for OpenStack Victoria.
  * d/control: Align (Build-)Depends with upstream.

 -- Chris MacNaughton <chris.macnaughton@ubuntu.com>  Mon, 12 Oct 2020 13:38:52 +0000

cinder (2:17.0.0~b3~git2020091007.afcaf0b9d-0ubuntu3) groovy; urgency=medium

  * d/py3dist-overrides: Add python3-zstd to py3dist-overrides.

 -- Chris MacNaughton <chris.macnaughton@canonical.com>  Wed, 23 Sep 2020 06:23:59 +0000

cinder (2:17.0.0~b3~git2020091007.afcaf0b9d-0ubuntu2) groovy; urgency=medium

  * d/p/skip-victoria-failures.patch: Restored to skip failing unit tests.

 -- Corey Bryant <corey.bryant@canonical.com>  Mon, 21 Sep 2020 16:16:06 -0400

cinder (2:17.0.0~b3~git2020091007.afcaf0b9d-0ubuntu1) groovy; urgency=medium

  * d/control: Remove Breaks/Replaces that are older than Focal (LP: #1878419).
  * New upstream snapshot for OpenStack Victoria.
  * d/control: Align (Build-)Depends with upstream.
  * d/p/*: Removed. Changes landed upstream and tests fixed.
  * d/control: Add new python3-zstd package to depends.

 -- Chris MacNaughton <chris.macnaughton@canonical.com>  Thu, 10 Sep 2020 07:36:05 +0000

cinder (2:17.0.0~b2~git2020073012.2124f39f9-0ubuntu1) groovy; urgency=medium

  * New upstream snapshot for OpenStack Victoria.
  * d/p/*: Refreshed.

 -- Chris MacNaughton <chris.macnaughton@canonical.com>  Thu, 30 Jul 2020 12:40:03 +0000

cinder (2:17.0.0~b1~git2020062409.85fcf1057-0ubuntu1) groovy; urgency=medium

  * SECURITY UPDATE: Dell EMC ScaleIO/VxFlex OS Backend Credentials Exposure
    (LP: #1823200)
    - Remove VxFlex OS credentials from connection_properties. Passwords are
      now stored in separate file and are retrieved during each attach/detach
      operation. Cinder is patched in 16.1.0 stable point release.
    - d/control: Align (Build-)Depends with min version of python3-os-brick
      required to fix credential exposure.
    - CVE-2020-10755
  * New upstream snapshot for OpenStack Victoria.
  * d/control: Align (Build-)Depends with upstream.
  * d/p/py38skip.patch: Dropped. No longer needed.
  * d/p/skip-victoria-failures.patch: Rebased and updated with upstream bug.

 -- Corey Bryant <corey.bryant@canonical.com>  Wed, 24 Jun 2020 09:10:19 -0400

cinder (2:16.0.0-0ubuntu2) groovy; urgency=medium

  * d/p/skip-victoria-failures.patch: Temporarily skipping groovy
    failures to unblock Ussuri.

 -- Corey Bryant <corey.bryant@canonical.com>  Fri, 15 May 2020 16:29:14 -0400

cinder (2:16.0.0-0ubuntu1) groovy; urgency=medium

  * d/watch: Update tarball version.
  * d/p/py38skip.patch: Refresh patch.
  * New upstream release for OpenStack Ussuri (LP: #1877642).
  * d/p/monkey-patch-original-current-thread.patch: Removed as it is
    merged into rc3 upstream.

 -- Chris MacNaughton <chris.macnaughton@canonical.com>  Wed, 13 May 2020 15:20:20 +0000

cinder (2:16.0.0~b3~git2020041012.eb915e2db-0ubuntu2) groovy; urgency=medium

  * d/p/monkey-patch-original-current-thread.patch: Cherry-picked from
    https://review.opendev.org/724754. This fixes neutron service failures
    with Python 3.8 (LP: #1863021).

 -- Corey Bryant <corey.bryant@canonical.com>  Thu, 30 Apr 2020 16:44:03 -0400

cinder (2:16.0.0~b3~git2020041012.eb915e2db-0ubuntu1) focal; urgency=medium

  * d/watch: Update tarball URL to opendev.org.
  * New upstream snapshot for OpenStack Ussuri.
  * d/cinder-common.postinst: Set ownership and permissions for all /var/lib
    files and directories.

 -- Corey Bryant <corey.bryant@canonical.com>  Fri, 10 Apr 2020 12:56:33 -0400

cinder (2:16.0.0~b3~git2020032414.a0c0a9e23-0ubuntu1) focal; urgency=medium

  * New upstream snapshot for OpenStack Ussuri.
  * d/cinder-common.postinst: Set default ownership and permissions for
    /etc/<pkg>, /var/lib/<pkg>, and /var/log/<pkg> (LP: #1859422).

 -- Corey Bryant <corey.bryant@canonical.com>  Tue, 24 Mar 2020 14:47:42 -0400

cinder (2:16.0.0~b2~git2020020407.819b4a0fc-0ubuntu1) focal; urgency=medium

  * New upstream snapshot for OpenStack Ussuri.
  * d/control: Drop. Dropped Python2 support.
  * d/rules: Switched to pybuild.
  * d/p/skip-taskflow-tests-py37.patch: Dropped. Fixed upstream.
  * d/control: Align (Build-)Depends with upstream.
  * d/control: Added python3-tabulate.
  * d/control: Removed min version for python-hacking.
  * d/control: Added python3-sqlalchemy-utils.
  * d/p/py38skip.patch: Skip failing tests with Python3.8.

 -- Sahid Orentino Ferdjaoui <sahid.ferdjaoui@canonical.com>  Thu, 06 Feb 2020 11:33:45 +0000

cinder (2:15.0.0-0ubuntu1) eoan; urgency=medium

  * New upstream release for OpenStack Train.

 -- Corey Bryant <corey.bryant@canonical.com>  Wed, 16 Oct 2019 10:59:02 -0400

cinder (2:15.0.0~rc1-0ubuntu1) eoan; urgency=medium

  * d/watch: Scope to 15.x series.
  * New upstream release candidate for OpenStack Train.
  * d/control: Align (Build-)Depends with upstream.

 -- Corey Bryant <corey.bryant@canonical.com>  Fri, 27 Sep 2019 08:56:56 -0400

cinder (2:15.0.0~b3~git2019092509.cea6e823c-0ubuntu2) eoan; urgency=medium

  * Fix test issues triggered by mysql8
    - d/p/fix-test-setup-mysql8.patch: use explicit create user in CI setup
    - debian/tests/cinder-daemons: use explicit create user in autopkgtest

 -- Christian Ehrhardt <christian.ehrhardt@canonical.com>  Thu, 26 Sep 2019 09:07:05 +0200

cinder (2:15.0.0~b3~git2019092509.cea6e823c-0ubuntu1) eoan; urgency=medium

  [ Sahid Orentino Ferdjaoui ]
  * New upstream snapshot for OpenStack Train.
  * d/control: Align (Build-)Depends with upstream.

  [ Corey Bryant ]
  * d/tests/cinder-daemons: As of disco, sqlalchemy defaults to mysqldb so
    we must override the driver to use pymysql (LP: #1845321).

 -- Corey Bryant <corey.bryant@canonical.com>  Wed, 25 Sep 2019 08:48:14 -0400

cinder (2:15.0.0~b1~git2019080709.0a0d55d8a-0ubuntu1) eoan; urgency=medium

  * New upstream snapshot for OpenStack Train (LP: #1834845).

 -- James Page <james.page@ubuntu.com>  Wed, 07 Aug 2019 13:13:56 +0100

cinder (2:15.0.0~b1~git2019061315.6cbc53b71-0ubuntu1) eoan; urgency=medium

  * New upstream release 15.0.0~b1.
  * d/control: Align (Build-)Depends with upstream.

 -- Sahid Orentino Ferdjaoui <sahid.ferdjaoui@canonical.com>  Tue, 25 Jun 2019 10:25:06 +0100

cinder (2:14.0.0-0ubuntu1) disco; urgency=medium

  * New upstream release for OpenStack Stein.

 -- James Page <james.page@ubuntu.com>  Fri, 12 Apr 2019 08:44:29 +0100

cinder (2:14.0.0~rc2-0ubuntu1) disco; urgency=medium

  * New upstream release candidate for OpenStack Stein.

 -- Sahid Orentino Ferdjaoui <sahid.ferdjaoui@canonical.com>  Fri, 05 Apr 2019 11:52:10 +0200

cinder (2:14.0.0~rc1-0ubuntu1) disco; urgency=medium

  * New upstream release candidate for OpenStack Stein.
  * d/control: Align (Build-)Depends with upstream.

 -- James Page <james.page@ubuntu.com>  Fri, 22 Mar 2019 09:34:08 +0000

cinder (2:14.0.0~b1~git2019031444.b347f9e31-0ubuntu1) disco; urgency=medium

  * New upstream snapshot for OpenStack Stein.
  * d/control: Align (Build-)Depends with upstream.

 -- James Page <james.page@ubuntu.com>  Thu, 14 Mar 2019 08:02:32 +0000

cinder (2:14.0.0~b1~git2019013028.45f967ef9-0ubuntu1) disco; urgency=medium

  * New upstream snapshot for OpenStack Stein.
  * d/control: Align (Build-)Depends with upstream.

 -- James Page <james.page@ubuntu.com>  Wed, 30 Jan 2019 15:42:10 +0000

cinder (2:14.0.0~b1~git2018120609.2cd694046-0ubuntu1) disco; urgency=medium

  * d/tests/control, d/tests/cinder-daemons, d/tests/cinder-volume: Switch to
    using mysql-server databases in autopkgtests.
  * New upstream snapshot for OpenStack Stein.
  * d/control: Align (Build-)Depends with upstream.
  * d/control: Ensure python3-migrate version is compatable with sqlite>=3.26
    (LP: #1807262).

 -- Corey Bryant <corey.bryant@canonical.com>  Thu, 06 Dec 2018 09:27:58 -0500

cinder (2:14.0.0~b1~git2018111617.4529b193d-0ubuntu2) disco; urgency=medium

  * d/py3dist-overrides: Added based on recently dropped pydist-overrides.

 -- Corey Bryant <corey.bryant@canonical.com>  Tue, 20 Nov 2018 10:09:20 -0500

cinder (2:14.0.0~b1~git2018111617.4529b193d-0ubuntu1) disco; urgency=medium

  * New upstream snapshot for OpenStack Stein.
  * d/control, d/rules, d/python(3)-cinder.*, d/tests/*: Drop Python 2
    support.

 -- Corey Bryant <corey.bryant@canonical.com>  Fri, 16 Nov 2018 17:24:41 -0500

cinder (2:14.0.0~b1~git20181113.f0aa3665e-0ubuntu1) disco; urgency=medium

  * New upstream snapshot for OpenStack Stein.
  * d/control: Align (Build-)Depends with upstream.
  * d/p/rados-read-write-byte-data.patch: Dropped. Fixed in upstream snapshot.
  * d/rules: Ensure python3 shebangs are set to /usr/bin/python3.
  * d/rules: Enable Python 3.7 tests.
  * d/rules: Update PBR_VERSION to handle ~git versioning.
  * d/p/skip-taskflow-tests-py37.patch: Skip tests that are failing for
    Python 3.7 due to taskflow StopIteration issue.
  * d/t/cinder-shebangs-py3: Update shebang for Python 3.7.
  * d/watch: Scope to 14.x series.

 -- Corey Bryant <corey.bryant@canonical.com>  Tue, 13 Nov 2018 12:09:27 -0500

cinder (2:13.0.0-0ubuntu4) cosmic; urgency=medium

  * d/p/rados-read-write-byte-data.patch: Cherry-picked from upstream gerrit
    review https://review.openstack.org/#/c/612490/ to ensure read/write of
    volume metadata backups is py3-compatible (LP: #1798917).

 -- Corey Bryant <corey.bryant@canonical.com>  Mon, 22 Oct 2018 13:28:59 -0400

cinder (2:13.0.0-0ubuntu3) cosmic; urgency=medium

  * d/cinder-common.install: Install /etc/cinder/resource_filters.json

 -- Corey Bryant <corey.bryant@canonical.com>  Tue, 25 Sep 2018 09:42:11 -0400

cinder (2:13.0.0-0ubuntu2) cosmic; urgency=medium

  * d/rules: Ensure /usr/etc is purged from python{3}-cinder packages
    to resolve issues with co-installability.

 -- James Page <james.page@ubuntu.com>  Thu, 06 Sep 2018 10:24:56 +0100

cinder (2:13.0.0-0ubuntu1) cosmic; urgency=medium

  * New upstream release for OpenStack Rocky.

 -- Corey Bryant <corey.bryant@canonical.com>  Thu, 30 Aug 2018 10:21:32 -0400

cinder (2:13.0.0~rc3-0ubuntu1) cosmic; urgency=medium

  * d/cinder-common.apache2 -> d/cinder-api.apache2: Ensure that
    Apache2 configuration is installed with cinder-api (which has the
    right dependencies) rather than as part of the -common base package.
  * New upstream release candidate.

 -- James Page <james.page@ubuntu.com>  Thu, 30 Aug 2018 14:25:13 +0100

cinder (2:13.0.0~rc1-0ubuntu3) cosmic; urgency=medium

  * Additional support for Python 3:
    - d/control, d/cinder-*: Move common files to cinder-common. Only have
      python(3)-cinder depend on cinder-common. Other packages that used to
      depend on cinder-common now depend on python-cinder | python3-cinder.
    - d/control: Drop python(3)-cinder conflicts on each other.
    - d/python(3)-cinder.postinst: Ensure alternatives priority is 300
      for Py2 and 200 for Py3.
    - d/tests/control: Run Py3 tests first due to alternatives priority.

 -- Corey Bryant <corey.bryant@canonical.com>  Mon, 27 Aug 2018 13:07:52 -0400

cinder (2:13.0.0~rc1-0ubuntu2) cosmic; urgency=medium

  * d/control: Correct Suggests for python3-cinder from python3-ceph ->
    python3-{rbd,rados}, as python3-ceph does not exist.

 -- James Page <james.page@ubuntu.com>  Fri, 17 Aug 2018 07:59:43 +0100

cinder (2:13.0.0~rc1-0ubuntu1) cosmic; urgency=medium

  * New upstream release candidate for OpenStack Rocky.

 -- Corey Bryant <corey.bryant@canonical.com>  Fri, 10 Aug 2018 15:20:07 -0400

cinder (2:13.0.0~b3-0ubuntu1) cosmic; urgency=medium

  * New upstream milestone for OpenStack Rocky.
  * d/control: Align (Build-)Depends with upstream.

 -- Corey Bryant <corey.bryant@canonical.com>  Tue, 07 Aug 2018 16:14:02 -0400

cinder (2:13.0.0~b2-0ubuntu2) cosmic; urgency=medium

  * Add support for Python 3:
    - d/control: Add Py3 BDs and python3-cinder package.
    - d/control: Support Py2 first and Py3 as alternative.
    - d/control: Move all python deps to python(3)-cinder Depends.
    - d/control: Make python(3)-cinder conflict against each other.
    - d/rules: Add Py3 support.
    - d/rules: Use pkgos-dh_auto_install as this helps name binaries for
      update-alternatives.
    - d/python-cinder.install: Drop, not needed.
    - d/cinder*.install: Drop usr/bin/* as pkgos-dh_auto_install handles
      install of those files.
    - d/python(3)-cinder.post*, d/python(3)-cinder.prerm: Add update-alternatives
      to enable correct shebangs for Python binaries.
    - d/tests/*: Enable Py3 tests for cinder daemons and add shebang tests.
    - d/rules: Skip Py3.7 tests until they run successfully upstream.

 -- Corey Bryant <corey.bryant@canonical.com>  Fri, 06 Jul 2018 15:01:59 -0400

cinder (2:13.0.0~b2-0ubuntu1) cosmic; urgency=medium

  * New upstream milestone for OpenStack Rocky.
  * d/p/fix-migration.patch: Droped. Fixed in new milestone.

 -- Corey Bryant <corey.bryant@canonical.com>  Wed, 13 Jun 2018 12:46:53 -0400

cinder (2:13.0.0~b1-0ubuntu1) cosmic; urgency=medium

  * d/watch: Scope to 13.x series.
  * New upstream milestone for OpenStack Rocky.
  * d/control: Align (Build-)Depends with upstream.
  * d/control: Update Standards-Version to 4.1.4.
  * d/watch, d/control: Use https URLs.
  * d/control: Drop obsolete XS-Testsuite: autopkgtest header.
  * d/control, d/tests/*: Enable autopkgtest-pkg-python testsuite.
  * d/p/fix-sqlite3-migration-tests.patch: Cherry-picked from gerrit to
    fix DB migration error: https://review.openstack.org/#/c/570361/

 -- Corey Bryant <corey.bryant@canonical.com>  Fri, 18 May 2018 10:40:38 -0400

cinder (2:12.0.1-0ubuntu2) cosmic; urgency=medium

  * New upstream version.
  * d/p/log-config-options-with-oslo.config.patch: Dropped. Fixed in
    new upstream version.
  * New stable point release for OpenStack Queens (LP: #1767128).

 -- Corey Bryant <corey.bryant@canonical.com>  Wed, 02 May 2018 15:12:35 -0400

cinder (2:12.0.0-0ubuntu1) bionic; urgency=medium

  * New upstream release for OpenStack Queens.

 -- Corey Bryant <corey.bryant@canonical.com>  Wed, 28 Feb 2018 14:14:30 -0500

cinder (2:12.0.0~rc2-0ubuntu2) bionic; urgency=medium

  * d/p/log-config-options-with-oslo.config.patch: Cherry-picked patch
    from upsream stable/queens branch to fix TypeError failure in
    cinder/service.py.

 -- Corey Bryant <corey.bryant@canonical.com>  Tue, 27 Feb 2018 15:11:53 -0500

cinder (2:12.0.0~rc2-0ubuntu1) bionic; urgency=medium

  * New upstream release candidate for OpenStack Queens.

 -- Corey Bryant <corey.bryant@canonical.com>  Thu, 22 Feb 2018 16:06:49 -0500

cinder (2:12.0.0~rc1-0ubuntu1) bionic; urgency=medium

  * d/control: Add python-defusedxml to (Build-)Depends.
  * d/cinder-common.install: Drop install of policy.json.
  * New upstream milestone for OpenStack Queens.
  * d/control: Align (Build-)Depends with upstream.
  * d/control: Switch to python3-sphinx.

 -- James Page <james.page@ubuntu.com>  Tue, 13 Feb 2018 10:09:02 +0000

cinder (2:12.0.0~b2-0ubuntu2) bionic; urgency=medium

  * d/cinder-common.postinst: Use reserved uid/gid for cinder user/group,
    ensuring consistency across deployments (LP: #1657202).

 -- James Page <james.page@ubuntu.com>  Tue, 12 Dec 2017 15:22:10 +0000

cinder (2:12.0.0~b2-0ubuntu1) bionic; urgency=medium

  * d/watch: Scope to 12.x series.
  * New upstream milestone for OpenStack Queens.
  * d/control: Align (Build-)Depends with upstream.
  * d/*: wrap-and-sort -bast.
  * d/rules: Switch back to ostestr for unit test execution.
  * d/control,compat: Bump debhelper compat to 10, drop BD on dh-
    systemd.
  * d/control: Bumped Standards-Version to 4.1.2.

 -- James Page <james.page@ubuntu.com>  Mon, 11 Dec 2017 11:43:44 +0000

cinder (2:12.0.0~b1-0ubuntu1) bionic; urgency=medium

  * New upstream milestone for OpenStack Queens.
  * d/control: Align (Build-)Depends with upstream.
  * d/p/drop-openstackdoctheme.patch: Dropped. No longer needed.
  * d/control, d/rules: Switch from ostestr to stestr as upstream has to run
    unit tests. Also drop blacklist as the corresponding bug is now fixed.
  * d/cinder-common.install, cinder-volume.install: Adjust paths for
    config file install sources.

 -- Corey Bryant <corey.bryant@canonical.com>  Tue, 14 Nov 2017 12:47:46 -0500

cinder (2:11.0.0-0ubuntu3) bionic; urgency=medium

  * d/control: Move apache dependencies to cinder-api binary package
    (LP: #1728754).

 -- Corey Bryant <corey.bryant@canonical.com>  Tue, 31 Oct 2017 09:33:45 -0400

cinder (2:11.0.0-0ubuntu2) artful; urgency=medium

  * d/cinder-wsgi.conf: Ensure apache processes run under cinder group,
    allowing access to /etc/cinder/* (LP: #1715024).

 -- James Page <james.page@ubuntu.com>  Mon, 18 Sep 2017 09:24:40 +0100

cinder (2:11.0.0-0ubuntu1) artful; urgency=medium

  * d/tests/cinder-daemons, d/tests/cinder-volume: Add some resiliency
    to allow time for services to start after restart.
  * New upstream release for OpenStack Pike.

 -- Corey Bryant <corey.bryant@canonical.com>  Wed, 30 Aug 2017 09:11:08 -0400

cinder (2:11.0.0~rc2-0ubuntu3) artful; urgency=medium

  * d/cinder.conf, d/tests/cinder-daemons, d/tests/cinder-volume: Update
    default config with enabled_backends and database connection, and run
    db sync commands in autopkgtests prior to testing services are running.

 -- Corey Bryant <corey.bryant@canonical.com>  Tue, 29 Aug 2017 17:14:11 -0400

cinder (2:11.0.0~rc2-0ubuntu2) artful; urgency=medium

  * d/cinder-common.postinst: Drop db sync (LP: #1713059).

 -- Corey Bryant <corey.bryant@canonical.com>  Tue, 29 Aug 2017 10:44:38 -0400

cinder (2:11.0.0~rc2-0ubuntu1) artful; urgency=medium

  * New upstream release candidate for OpenStack Pike.

 -- Corey Bryant <corey.bryant@canonical.com>  Thu, 24 Aug 2017 12:05:47 -0400

cinder (2:11.0.0~rc1-0ubuntu1) artful; urgency=medium

  * New upstream release candidate for OpenStack Pike.
  * d/control: Align (Build-)Depends with upstream.
  * d/p/drop-openstackdoctheme.patch: Temporarily drop openstackdocstheme
    sphinx extension until sphinx>=1.6.2 is available.

 -- Corey Bryant <corey.bryant@canonical.com>  Wed, 16 Aug 2017 14:39:57 -0400

cinder (2:11.0.0~b3-0ubuntu2) artful; urgency=medium

  * d/control: Set min python-requests to 2.14.2.

 -- Corey Bryant <corey.bryant@canonical.com>  Thu, 03 Aug 2017 16:18:23 -0400

cinder (2:11.0.0~b3-0ubuntu1) artful; urgency=medium

  * New upstream milestone for OpenStack Pike.
  * d/control: Align (Build-)Depends with upstream.

 -- Corey Bryant <corey.bryant@canonical.com>  Fri, 28 Jul 2017 10:26:57 -0400

cinder (2:11.0.0~b2-0ubuntu1) artful; urgency=medium

  * New upstream milestone for OpenStack Pike.
  * d/control: Align (Build-)Depends with upstream.
  * d/control: Drop duplicate python-sphinx BD.
  * d/control: Bumped Standards-Version to 3.9.8, no changes.

 -- James Page <james.page@ubuntu.com>  Tue, 13 Jun 2017 13:06:10 +0100

cinder (2:11.0.0~b1-0ubuntu2) artful; urgency=medium

  * No-change rebuild for sqlalchemy 1.1.x.

 -- James Page <james.page@ubuntu.com>  Fri, 28 Apr 2017 10:01:01 +0100

cinder (2:11.0.0~b1-0ubuntu1) artful; urgency=medium

  [ Chuck Short ]
  * d/cinder-common.postinst: Restrict permissions on /etc/cinder
    (LP: #1675088).
  * d/README.Debian: no-one should be running nova-volume any more.
  * d/test-blacklist: Add blacklist-filter so we can exclude tests while
    running unit tests in the packaging.

  [ James Page ]
  * New upstream milestone for OpenStack Pike.
  * Align (Build-)Depends with new upstream milestone.

 -- James Page <james.page@ubuntu.com>  Fri, 21 Apr 2017 17:17:13 +0100

cinder (2:10.0.0-0ubuntu2) zesty; urgency=medium

  * debian/cinder-api.install: Move cinder-wsgi back to 
    its regular place. 

 -- Chuck Short <zulcss@ubuntu.com>  Wed, 22 Feb 2017 11:17:48 -0500

cinder (2:10.0.0-0ubuntu1) zesty; urgency=medium

  * New upstream release for Openstack Ocata. 

 -- Chuck Short <zulcss@ubuntu.com>  Wed, 22 Feb 2017 09:19:18 -0500

cinder (2:10.0.0~rc2-0ubuntu1) zesty; urgency=medium

  * New upstream release candidate for OpenStack Ocata.

 -- Corey Bryant <corey.bryant@canonical.com>  Fri, 17 Feb 2017 08:29:17 -0500

cinder (2:10.0.0~rc1-0ubuntu1) zesty; urgency=medium

  * debian/apache2-wsgi.conf: DefaultProcessGroup should be cinder-wsgi
    insteam of osapi-volume. (LP: #1655311) 
  * New upstream release for Ocata. 

 -- Chuck Short <zulcss@ubuntu.com>  Tue, 07 Feb 2017 10:22:15 -0500

cinder (2:10.0.0~b3-0ubuntu2) zesty; urgency=medium

  * debian/control: Remove bad dependency. 

 -- Chuck Short <zulcss@ubuntu.com>  Mon, 30 Jan 2017 15:02:05 -0500

cinder (2:10.0.0~b3-0ubuntu1) zesty; urgency=medium

  * New upstream milestone for OpenStack Ocata.
  * debian/patches/google-back-requirements.patch: Dropped
  * debian/pydist-overrides: Add google-api-python-client and oauth2client.
  * d/control: Align (Build-)Depends with upstream.

 -- Chuck Short <zulcss@ubuntu.com>  Fri, 27 Jan 2017 09:20:08 -0500

cinder (2:10.0.0~b2-0ubuntu1) zesty; urgency=medium

  [ Chuck Short ]
  * debian/rules, debian/control, debian/cinder-api.init.in,
    debian/tests/cinder-daemon, debian/apache2.conf: Run cinder API daemon
    under apache2 with mod_wsgi instead of under eventlet.

  [ Corey Bryant ]
  * New upstream milestone for OpenStack Ocata.
  * d/control: Align (Build-)Depends with upstream.
  * d/p/google-back-requirements.patch: Rebased.

 -- Corey Bryant <corey.bryant@canonical.com>  Fri, 16 Dec 2016 12:08:46 -0500

cinder (2:10.0.0~b1-0ubuntu1) zesty; urgency=medium

  [ Chuck Short ]
  * New upstream version.
  * debian/patches/fix-long-casting.patch: Dropped no longer needed.
  * debian/patches/google-back-requirements.patch: Refreshed
  * debian/control: Bump dependencies.

  [ Corey Bryant ]
  * New upstream version.
  * d/rules: Add PBR_VERSION to set correct distro version for package build.
  * d/control: Align python-oslo.versionedobjects with upstream.

  [ David Della Vecchia ]
  * New upstream milestone for OpenStack Ocata.
  * d/control: Align (build-)depends with upstream.

 -- David Della Vecchia <ddv@canonical.com>  Wed, 16 Nov 2016 15:33:19 -0500

cinder (2:9.0.0-0ubuntu1) yakkety; urgency=medium

  * New upstream release for OpenStack Newton.

 -- Corey Bryant <corey.bryant@canonical.com>  Thu, 06 Oct 2016 09:54:51 -0400

cinder (2:9.0.0~rc2-0ubuntu1) yakkety; urgency=medium

  * d/control: oslo.log min version level in global-requirements is too low,
    so set min version to upper-constraints level (LP: #1628883).
  * New upstream release candidate for OpenStack Newton.

 -- Corey Bryant <corey.bryant@canonical.com>  Mon, 03 Oct 2016 10:36:51 -0400

cinder (2:9.0.0~rc1-0ubuntu1) yakkety; urgency=medium

  [ James Page ]
  * d/p/bug1619246.patch: Drop, included upstream.

  [ Corey Bryant ]
  * New upstream version.
  * d/p/*: Rebased.

  [ James Page ]
  * d/control: Drop tgt to a Recommends, allowing it to be removed in installs
    where tgt is not required (LP: #1079466).
  * d/control: Set correct minimum version of os-brick.

  [ Corey Bryant ]
  * New upstream release candidate for OpenStack Newton.

 -- Corey Bryant <corey.bryant@canonical.com>  Fri, 16 Sep 2016 08:55:56 -0400

cinder (2:9.0.0~b3-0ubuntu2) yakkety; urgency=medium

  * d/p/bug1619246.patch: Cherry pick fix for scheduling of
    volumes with no volume type set (LP: #1619246).

 -- James Page <james.page@ubuntu.com>  Mon, 05 Sep 2016 16:29:47 +0100

cinder (2:9.0.0~b3-0ubuntu1) yakkety; urgency=medium

  [ James Page ]
  * d/p/skip-failing-tests.patch: Dropped, no longer upstream.

  [ Corey Bryant ]
  * d/p/*: Rebased.

  [ James Page ]
  * d/control: Add python-oslo.privsep to BD's.
  * New upstream release.

  [ Corey Bryant ]
  * d/p/google-back-requirements.patch: Rebased.
  * d/control: Add python-pep8 to BDs.

  [ James Page ]
  * New upstream release.

  [ Corey Bryant ]
  * New upstream version.
  * d/p/skip-test-retype-volume-migration-failed.patch: Dropped. Fixed upstream.
  * d/p/*: Rebased.

  [ James Page ]
  * New upstream release.

 -- James Page <james.page@ubuntu.com>  Fri, 02 Sep 2016 09:43:08 +0100

cinder (2:9.0.0~b2-0ubuntu1) yakkety; urgency=medium

  [ Corey Bryant ]
  * New upstream milestone for OpenStack Newton.
  * d/control: Align (Build-)Depends with upstream.
  * New upstream version.
  * d/p/google-back-requirements.patch: Rebased.
  * d/p/*: Rebased.
  * d/control: Add python-ipaddress to (Build-)Depends.

  [ David Della Vecchia ]
  * New upstream version.
  * d/p/skip-test-retype-volume-migration-failed.patch: Rebased.
  * d/p/google-back-requirements.patch: Rebased.

  [ James Page ]
  * d/p/fix-i386.patch: Drop, included upstream.
  * New upstream version.
  * d/p/*: Refresh.

 -- Corey Bryant <corey.bryant@canonical.com>  Thu, 14 Jul 2016 10:12:27 -0400

cinder (2:9.0.0~b1-0ubuntu1) yakkety; urgency=medium

  [ James Page ]
  * New upstream version.
  * d/control,d/p/*: Restore BD's for google backup tests, limit patch
    to removal of hard runtime requirement on required dependencies.
  * d/p/Drop-use-of-invalid-assert_called_once-call.patch: Cherry pick
    inflight fix for invalid use of assert methods.
  * d/p/*: Refresh.

  [ Corey Bryant ]
  * d/p/skip-test-retype-volume-migration-failed.patch: Skip
    test_retype_volume_migration_failed until bug is resolved.
    https://bugs.launchpad.net/cinder/+bug/1582306
  * d/p/skip-timeout-exception.patch: Skip
    test_snapshot_failure_when_remote_is_unreachable until bug is resolved.
    https://bugs.launchpad.net/cinder/+bug/1582370
  * d/p/skip-timeout-exceptions.patch: Dropped. Fixed upstream.
  * d/p/Drop-use-of-invalid-assert_called_once-call.patch: Dropped. Fixed
    upstream.
  * d/p/google-back-requirements.patch: Rebased.
  * New upstream milestone for OpenStack Newton.
  * d/control: Align (Build-)Depends with upstream.
  * d/control: Leave paramiko at >= 1.16.0 for b1.

 -- Corey Bryant <corey.bryant@canonical.com>  Mon, 06 Jun 2016 09:16:13 -0400

cinder (2:8.0.0-0ubuntu1) xenial; urgency=medium

  [ Corey Bryant ]
  * d/p/fix-i386.patch: Fix failures for i386.

  [ David Della Vecchia ]
  * Final upstream release for OpenStack Mitaka.

 -- David Della Vecchia <ddv@canonical.com>  Fri, 08 Apr 2016 14:14:21 +0100

cinder (2:8.0.0~rc1-0ubuntu2) xenial; urgency=medium

  * d/p/skip-google-backup-tests.patch: Drop oauth2client from requirements.txt
    as its only requires to support Google backup, unblocking migration from
    proposed pocket.

 -- James Page <james.page@ubuntu.com>  Wed, 30 Mar 2016 12:20:09 +0100

cinder (2:8.0.0~rc1-0ubuntu1) xenial; urgency=medium

  * New upstream release candidate for OpenStack Mitaka.
  * Align (Build-)Depends with upstream.
  * d/p/*: Rebased.

 -- Corey Bryant <corey.bryant@canonical.com>  Wed, 23 Mar 2016 21:34:24 -0400

cinder (2:8.0.0~b3-0ubuntu2) xenial; urgency=medium

  * d/p/skip-google-backup-tests.patch: Drop python-googleapi from requirements.txt.

 -- Corey Bryant <corey.bryant@canonical.com>  Tue, 15 Mar 2016 17:01:42 -0400

cinder (2:8.0.0~b3-0ubuntu1) xenial; urgency=medium

  * New upstream milestone for OpenStack Mitaka.
  * Align (Build-)Depends with upstream.

 -- Corey Bryant <corey.bryant@canonical.com>  Mon, 07 Mar 2016 09:59:19 -0500

cinder (2:8.0.0~b2-0ubuntu2) xenial; urgency=medium

  * d/control: Drop python-googleapi from (Build-)Depends and move to Suggests.
  * d/rules, d/p/skip-google-backup-tests.patch: Skip python-googleapi tests.

 -- Corey Bryant <corey.bryant@canonical.com>  Thu, 18 Feb 2016 12:07:28 -0500

cinder (2:8.0.0~b2-0ubuntu1) xenial; urgency=medium

  * New upstream milestone for OpenStack Mitaka.
  * d/control: Align dependencies with upstream.

 -- David Della Vecchia <ddv@canonical.com>  Mon, 25 Jan 2016 10:04:27 -0500

cinder (2:8.0.0~b1-0ubuntu1) xenial; urgency=medium

  * New upstream milestone for OpenStack Mitaka: 
    - d/control: Align dependencies with upstream.
    - d/cinder-common.install: Adding new wsgi binary entrypoint. 

 -- David Della Vecchia <ddv@canonical.com>  Fri, 18 Dec 2015 08:06:32 -0500

cinder (2:7.0.0-0ubuntu1) wily; urgency=medium

  * New upstream release for OpenStack Liberty.

 -- Corey Bryant <corey.bryant@canonical.com>  Thu, 15 Oct 2015 12:36:21 -0400

cinder (2:7.0.0~rc3-0ubuntu1) wily; urgency=medium

  * New upstream release candidate for OpenStack Liberty.
  * d/control: Align dependencies with upstream.

 -- Corey Bryant <corey.bryant@canonical.com>  Wed, 14 Oct 2015 10:18:59 -0400

cinder (2:7.0.0~rc2-0ubuntu1) wily; urgency=medium

  * New upstream release candidate for OpenStack Liberty.

 -- Corey Bryant <corey.bryant@canonical.com>  Tue, 06 Oct 2015 11:16:42 -0400

cinder (2:7.0.0~rc1-0ubuntu1) wily; urgency=medium

  * d/watch: Update for upstream rc versioning.
  * New upstream milestone for OpenStack Liberty.
  * d/control: Align (build-)depends with upstream.

 -- James Page <james.page@ubuntu.com>  Mon, 28 Sep 2015 11:31:25 +0100

cinder (2:7.0.0~b3-0ubuntu1) wily; urgency=medium

  * New upstream milestone for OpenStack Liberty.
  * d/control: Align (build-)depends with upstream.
  * d/p/skip-failing-tests.patch: Rebased.

 -- Corey Bryant <corey.bryant@canonical.com>  Tue, 08 Sep 2015 15:49:21 -0400

cinder (2:7.0.0~b2-0ubuntu1) wily; urgency=medium

  * New upstream milestone for OpenStack Liberty.
  * d/control: Align (build-)depends with upstream.
  * d/p/fix-requirements.patch: Dropped. dh_python2 no longer guesses
    dependencies.
  * d/p/skip-failing-tests.patch: Rebased.
  * d/rules: Remove .eggs directory in override_dh_auto_clean.

 -- Corey Bryant <corey.bryant@canonical.com>  Fri, 14 Aug 2015 15:24:17 -0400

cinder (2:7.0.0~b1-0ubuntu3) wily; urgency=medium

  * d/pydist-overrides: Ignore dependency on suds-jurko (provided by
    suds in distro).

 -- James Page <james.page@ubuntu.com>  Wed, 05 Aug 2015 10:48:34 +0200

cinder (2:7.0.0~b1-0ubuntu2) wily; urgency=medium

  * d/p/skip-failing-tests.patch: Skip single failing test in Ubuntu
    buildd environment due to limit egress network access, resolving
    FTBFS. 

 -- James Page <james.page@ubuntu.com>  Fri, 24 Jul 2015 09:39:28 +0100

cinder (2:7.0.0~b1-0ubuntu1) wily; urgency=medium

  * New upstream milestone for OpenStack Liberty.
  * Align (Build-)Depends with upstream.

 -- James Page <james.page@ubuntu.com>  Thu, 09 Jul 2015 09:28:33 +0100

cinder (1:2015.1.0-0ubuntu1) vivid; urgency=medium

  [ Chuck Short ]
  * New upstream release for OpenStack Kilo. (LP: #1449744)

  [ James Page ]
  * d/p/*: Refresh.

 -- Chuck Short <zulcss@ubuntu.com>  Sun, 03 May 2015 13:40:57 -0400

cinder (1:2015.1~rc1-0ubuntu1) vivid; urgency=medium

  [ Chuck Short ]
  * New upstream milestone release:
    - d/control: Align with upstream dependencies.

  [ James Page ]
  * d/p/*: Refreshed. 

 -- Chuck Short <zulcss@ubuntu.com>  Wed, 15 Apr 2015 13:53:09 -0400

cinder (1:2015.1~b3-0ubuntu1) vivid; urgency=medium

  [ James Page ]
  * d/pydist-overrides: Add overrides for oslo packages.

  [ Corey Bryant ]
  * New upstream milestone release for OpenStack Kilo:
    - d/control: Align with upstream dependencies.
    - d/p/skip-huaweistorac-delete-snapshot-success-test.patch: Dropped.
      Patched test has been removed.

  [ James Page ]
  * d/control: Add missing BD on python-testresources.
  * d/p/fix-long-casting.patch: Workaround some problematic type casting between
    int/long (LP: #1435242).
  * d/p/fix-assert-raises-regex-tests.patch: Patchup incorrect usage of
    assertUsesRegex{p} in unit tests.

 -- James Page <james.page@ubuntu.com>  Mon, 30 Mar 2015 11:07:20 +0100

cinder (1:2015.1~b2-0ubuntu1) vivid; urgency=medium

  [ Corey Bryant ]
  * New upstream release.
    - d/control: Align with upstream dependencies.
    - d/p/fix-assert-raises-regex-tests.patch: Dropped. Fixed upstream.
    - d/p/remove-private-_lazy-import.patch: Dropped. Fixed upstream.
    - d/p/pep-0476.patch: Dropped. Fixed upstream.
    - d/p/skip-rtslib-test.patch: Rebased.
    - d/p/fix-requirements.patch: Rebased.
    - d/p/skip-huaweistorac-delete-snapshot-success-test.patch: Rebased.

  [ James Page ]
  * d/control: Transition to new non-namespaced oslo packages.
  * d/p/skip-rtslib-test.patch: Rewrite to be a little more elegant. 

 -- Corey Bryant <corey.bryant@canonical.com>  Mon, 16 Feb 2015 10:39:55 +0000

cinder (1:2015.1~b1-0ubuntu5) vivid; urgency=medium

  * d/p/remove-private-_lazy-import.patch: Cherry picked from master and
    adapted. Fixes tests that were importing internal i18n._lazy module.
  * d/p/pep-0476.patch: Deal with PEP-0476 certificate chain checking.
  * d/p/skip-ssl-tests.patch: Dropped in favor of pep-0476.patch.

 -- Corey Bryant <corey.bryant@canonical.com>  Thu, 15 Jan 2015 08:06:53 +0000

cinder (1:2015.1~b1-0ubuntu4) vivid; urgency=medium

  * Rebuild to pick up pkgos upstart generation fix.
    - d/control: Bump openstack-pkg-tools to ensure upstart fix inclusion.

 -- Corey Bryant <corey.bryant@canonical.com>  Wed, 14 Jan 2015 10:40:32 -0500

cinder (1:2015.1~b1-0ubuntu3) vivid; urgency=medium

  * d/p/fix-iscsi-initiator-exception.patch: Dropped. Abandoned upstream.
  * d/p/skip-huaweistorac-delete-snapshot-success-test.patch: Handle OSError
    exception.
  * d/cinder-common.logrotate: Apply to all cinder log files.

 -- Corey Bryant <corey.bryant@canonical.com>  Thu, 08 Jan 2015 10:53:04 -0500

cinder (1:2015.1~b1-0ubuntu2) vivid; urgency=medium

  * Systemd enablement:
    - d/control: Add dh-systemd and openstack-pkg-tools to BD's.
    - d/rules: Enable use of pkgos, tidyup generated init files.
    - d/*.init.in: Cherry pick pkgos template configurations from
      Debian cinder package (thanks Thomas).
    - d/*.upstart: Drop in preference to generated files.
  * d/control,compat: Bump debhelper compat level to 9.
  * d/*.logrotate,cinder-common.logrotate: Move to single logrotate
    configuration.

 -- James Page <james.page@ubuntu.com>  Thu, 08 Jan 2015 14:18:18 +0000

cinder (1:2015.1~b1-0ubuntu1) vivid; urgency=medium

  [ Chuck Short ]
  * Open for vivid.
  * debian/control: Update bzr branch.
  * debian/patches/fix-requirements.patch: Refreshed.

  [ Corey Bryant ]
  * New upstream release.
    - d/watch: Update uversionmangle for kilo beta naming.
    - d/control: Align requirements with upstream.
    - d/p/fix-requirements.patch: Refreshed.
    - d/p/skip-ssl-tests.patch: Skip tests that fail due to PEP 476.
    - d/p/fix-iscsi-initiator-exception.patch: Handle OSError exception.
      Cherry picked from //review.openstack.org/#/c/145342/.
    - d/p/fix-assert-raises-regex-tests.patch: Use assertRaisesRegexp().
      Cherry picked from https://review.openstack.org/#/c/145041/.
    - d/p/skip-rtslib-test.patch: Skip rtslib related tests.
  * d/control: Bumped Standards-Version to 3.9.6.

 -- Chuck Short <zulcss@ubuntu.com>  Wed, 07 Jan 2015 09:10:57 -0500

cinder (1:2014.2-0ubuntu1) utopic; urgency=medium

  * New upstream release.
  * d/watch: Only match versions starting with digits.

 -- James Page <james.page@ubuntu.com>  Thu, 16 Oct 2014 15:44:32 +0100

cinder (1:2014.2~rc2-0ubuntu2) utopic; urgency=medium

  * d/control: Add missing Depends on qemu-utils to cinder-volume
    (LP: #1381395).
  * d/cinder_sudoers: Add missing trailing *, resolving issues running
    commands using rootwrap (LP: #1380425).

 -- James Page <james.page@ubuntu.com>  Wed, 15 Oct 2014 10:15:38 +0100

cinder (1:2014.2~rc2-0ubuntu1) utopic; urgency=medium

  [ Corey Bryant ]
  * New upstream release candidate.

 -- Chuck Short <zulcss@ubuntu.com>  Thu, 09 Oct 2014 15:38:58 -0400

cinder (1:2014.2~rc1-0ubuntu1) utopic; urgency=medium

  [ Chuck Short ]
  * debian/patches/debian/patches/fix-requirements.patch: Rediffed.

  [ James Page ]
  * New upstream release candidate:
    - d/p/fix-glance-tests.patch: Dropped, included upstream.
    - d/control: Align dependency versions with upstream release.
  * d/watch: Use tarballs.openstack.org for releases.
  * d/rules: Run testr directly rather than through run_tests.sh.
  * d/control: Update maintainer.

 -- James Page <james.page@ubuntu.com>  Wed, 01 Oct 2014 10:00:19 +0100

cinder (1:2014.2~b3-0ubuntu2) utopic; urgency=medium

  [ Chuck Short ]
  * d/control: Add python-barbicanclient as a dependency.
  * d/p/no-barbican.patch: Dropped.

  [ James Page ]
  * d/rules: Re-enable test suite.
  * d/control: Align versioned dependencies to Juno b3.
  * d/p/fix-glance-tests.patch: Cherry pick fix from upstream VCS to
    resolve unit test failures with glance v2 client.

 -- James Page <james.page@ubuntu.com>  Thu, 18 Sep 2014 16:45:51 +0100

cinder (1:2014.2~b3-0ubuntu1) utopic; urgency=medium

  * New upstream version (LP: #1366146)
  * debian/cinder-common.install: Removed cinder-rpc-zmq-receiver.
  * debian/cinder-volume.install: Removed cinder-clear-rabbit-queues.
  * debian/control: Add python-oslo.i18n.
  * debian/control: Add python-osprofiler.
  * debian/patches/no-barbican.patch: Dont use python-barbican because its
    not in the archive yet.
  * debian/rules: Temporarily disable tests.

 -- Chuck Short <zulcss@ubuntu.com>  Fri, 05 Sep 2014 15:23:13 -0400

cinder (1:2014.2~b2-0ubuntu1) utopic; urgency=medium

  * New upstream release.
  * Clean up dependencies:
    - debian/control: Dropped python-d2to1, python-hp3parclient,
      python-hplefthandclient, python-lockfile, python-amqplib
    - debian/control: Add python-oslosphinx, python-requests,
      python-hacking, python-oslo.db.
  * debian/patches/fix-requirements.patch: Refreshed.

 -- Chuck Short <zulcss@ubuntu.com>  Thu, 24 Jul 2014 13:44:04 -0400

cinder (1:2014.2~b1-0ubuntu2) utopic; urgency=medium

  * SECURITY UPDATE: specify /etc/nova/rootwrap.conf for use with
    nova-rootwrap
    - CVE-2013-1068 (LP: #1185019) 

 -- Chuck Short <zulcss@ubuntu.com>  Wed, 18 Jun 2014 11:37:45 -0400

cinder (1:2014.2~b1-0ubuntu1) utopic; urgency=medium

  * New upstream release.
  * debian/control: Open up juno release
  * debian/patches/fix-requirements.patch: Refreshed.

 -- Chuck Short <zulcss@ubuntu.com>  Thu, 12 Jun 2014 10:35:06 -0400

cinder (1:2014.1-0ubuntu1) trusty; urgency=medium

  * New upstream release (LP: #1299055).

 -- Corey Bryant <corey.bryant@canonical.com>  Wed, 16 Apr 2014 13:06:37 -0400

cinder (1:2014.1~rc3-0ubuntu1) trusty; urgency=medium

  * New release candidate (LP: #1299010).

 -- Chuck Short <zulcss@ubuntu.com>  Tue, 15 Apr 2014 09:02:40 -0400

cinder (1:2014.1~rc2-0ubuntu1) trusty; urgency=medium

  * New upstream release (LP: #1299010).

 -- Chuck Short <zulcss@ubuntu.com>  Mon, 07 Apr 2014 11:18:57 -0400

cinder (1:2014.1~rc1-0ubuntu1) trusty; urgency=medium

  * New upstream release (LP: #1299010).
  * debian/patches/fixup-rbd-str-handling.patch: Dropped no longer needed. 
  * debian/patches/fix-requirements.patch: Rediffed. 
  * debian/control: Add python-oslo.messaging.

 -- Chuck Short <zulcss@ubuntu.com>  Fri, 28 Mar 2014 09:48:21 -0400

cinder (1:2014.1~b3-0ubuntu3) trusty; urgency=medium

  * d/p/fixup-rbd-str-handling.patch: Cherry pick fix from upstream
    Gerrit to resolve issue deleting Ceph volumes and snapshots
    (LP: #1292433).
  * d/control,rules: Use upstream run_tests.sh wrapper to execute unit tests,
    add subunit to BD's to ensure output is correctly formatted.

 -- James Page <james.page@ubuntu.com>  Fri, 14 Mar 2014 11:19:16 +0000

cinder (1:2014.1~b3-0ubuntu2) trusty; urgency=medium

  * d/cinder-common.postinst: Correct use of getent (LP: #1224275). 
  * d/cinder-common.postinst: Tidy detection of local sqlite database use
    for db sync operations (LP: #1290423).

 -- James Page <james.page@ubuntu.com>  Thu, 13 Mar 2014 10:11:20 +0000

cinder (1:2014.1~b3-0ubuntu1) trusty; urgency=medium

  [ Chuck Short ]
  * debian/patches/fix-requirements.patch: Refreshed. 
  * debian/control: Bump python-keystoneclient to 0.4.2.
  * debian/patches/skip-tests.patch: Temporarily skip
    testlefthand tests since the needed python library hasnt been 
    packaged yet.

  [ James Page ]
  * d/p/fix-requirements.patch: Refreshed.
  * d/control,d/p/series/skip-tests.patch: Add BD on python-hplefthandclient,
    bump version requirement on python-hp3parclient to >= 3.0.0 and drop
    patch that skips hplefthandclient tests.

  [ Corey Bryant ]
  * New upstream release.

 -- Corey Bryant <corey.bryant@canonical.com>  Thu, 06 Mar 2014 13:16:02 -0500

cinder (1:2014.1~b2-0ubuntu1) trusty; urgency=low

  [ James Page ]
  * d/control: Add versioned dependency python-six >= 1.4.1 (LP: #1259203). 
  * d/p/*: Refreshed.

  [Chuck Short]
  * New upstream release.
  * debian/control: Add python-taskflow as a dependency.
  * debian/control: Add python-oslo.rootwrap as a dependency.

 -- Chuck Short <zulcss@ubuntu.com>  Thu, 23 Jan 2014 12:41:54 -0500

cinder (1:2014.1~b1-0ubuntu1) trusty; urgency=low

  [ Chuck Short ]
  * New upstream release.
  * debian/control:
    - Open icehouse release.
    - Add python-rtslib as a dependency.
  * debian/patches/fix-sqlalchemy-requirements.patch: Dropped no longer needed.
  * debian/patches/fix-babel-requirements.patch: Dropped no longer needed.
  * debian/paches/fix-requirements.patch:  Fixed up requirements.txt for 
    dependencies we have in Ubuntu.
  * debian/cinder-common.install: Add "cinder-rtstool".

  [ James Page ]
  * debian/patches/*: Refresh.

 -- Chuck Short <zulcss@ubuntu.com>  Thu, 05 Dec 2013 21:30:40 -0500

cinder (1:2013.2-0ubuntu1) saucy; urgency=low

  * New upstream release (LP: #1236462).

 -- Chuck Short <zulcss@ubuntu.com>  Thu, 17 Oct 2013 10:00:43 -0400

cinder (1:2013.2~rc3-0ubuntu1) saucy; urgency=low

  * New upstream release candidate (LP: #1240254).

 -- James Page <james.page@ubuntu.com>  Wed, 16 Oct 2013 08:59:28 +0100

cinder (1:2013.2~rc2-0ubuntu1) saucy; urgency=low

  * New upstream release candidate (LP: #1239156). 

 -- James Page <james.page@ubuntu.com>  Sat, 12 Oct 2013 16:52:11 +0100

cinder (1:2013.2~rc1-0ubuntu1) saucy; urgency=low

  * New upstream release candidate.
  * debian/patches/skip-sqlachemy-failures.patch: Dropped
  * debian/patches/fix-sqlalchemy-requirements.patch: Refreshed.
  * debian/patches/fix-babel-requirements.patch: Revert dependency requirement
    for python-babel.
  * debian/control:
    - Dropped python-nose and python-setuptool-git.
    - Added python-netaddr as a build-dependency. (LP: #1227153)
    - Added python-six as a build-dependency.
    - Added versioned dependencies to python-pbr, python-amqplib,
      python-glanceclient, python-novaclient, and python-swiftclient,
      python-lxml, python-webob, python-oslo.config, python-sqlalchemy,
      python-fixtures, python-testtools, and python-fixtures
    - Bumped versioned dependencies for python-eventlet, python-hp3parclient,
      python-keystoneclient, and python-novaclient

 -- Chuck Short <zulcss@ubuntu.com>  Fri, 04 Oct 2013 08:40:26 -0400

cinder (1:2013.2~b3-0ubuntu1) saucy; urgency=low

  [ James Page ]
  * d/control: Switch ceph-common -> python-ceph inline with upstream
    refactoring of Ceph RBD driver, move to Suggests of python-cinder.
    (LP: #1190791). 

  [ Adam Gandelman ]
  * debian/patches/avoid_paramiko_vers_depends.patch: Dropped, no longer
    required.
  * Add minimum requirement python-greenlet (>= 0.3.2).
  * Add minimum requirement python-eventlet (>= 0.12.0).
  * Add minimum requirement python-paramiko (>= 1.8).

  [ Chuck Short ]
  * New upstream release.
  * debian/patches/skip-sqlachemy-failures.patch: Skip testfailures
    with sqlalchemy 0.8 until they are fixed upstream.
  * debian/control: Add python-babel to build-depends.
  * debian/control: Add python-novaclient to build-depends.

 -- Chuck Short <zulcss@ubuntu.com>  Sun, 08 Sep 2013 21:09:46 -0400

cinder (1:2013.2~b2-0ubuntu3) saucy; urgency=low

  * debian/patches/fix-sqlalchemy-requirements.patch: Fix requirements for sqlalchemy
    0.8.

 -- Chuck Short <zulcss@ubuntu.com>  Mon, 22 Jul 2013 10:03:52 -0400

cinder (1:2013.2~b2-0ubuntu2) saucy; urgency=low

  * d/rules: Disable test parallel execution; causing FTBFS when high
    levels of concurrency occur on buildds. 

 -- James Page <james.page@ubuntu.com>  Sun, 21 Jul 2013 10:10:10 +0100

cinder (1:2013.2~b2-0ubuntu1) saucy; urgency=low

  [ Chuck Short ]
  * debian/patches/avoid_paramiko_vers_depends.patch: Refreshed
  * debian/control: Add missing testrepostory.
  * debian/rules: Use testr directly.

  [ Adam Gandelman ]
  * debian/control:
    - Add minimum requirement python-anyjson (>= 0.3.3).
    - Add minimum requirement python-keystoneclient (>= 0.2.3).
    - Add minimum requirement python-kombu (>= 2.5.12).

  [ James Page ]
  * New upstream release.
  * d/control: Update VCS fields for new branch locations.
  * d/rules: Run unit tests in parallel.

 -- James Page <james.page@ubuntu.com>  Fri, 19 Jul 2013 14:14:40 +0100

cinder (1:2013.2~b1-0ubuntu2) saucy; urgency=low

  [ Chuck Short ]
  * debian/patches/avoid_paramiko_vers_depends.patch: Refreshed

  [ Adam Gandelman ]
  * debian/control: Bump min. stevedore version >= 0.9.
 
  [Yolanda Robla]
  * debian/tests: Added autopkgtests.

 -- Chuck Short <zulcss@ubuntu.com>  Wed, 19 Jun 2013 12:45:18 -0500

cinder (1:2013.2~b1-0ubuntu1) saucy; urgency=low

  [ Chuck Short ]
  * New upstream version.
  * debian/patches/fix_cinder_dependencies.patch: Dropped.
  * debian/control: Bump standards version to 3.9.4.
  * debian/control: Add python-pbr and python-d2to1 to build-depends.
  * debian/control: Add python-testtools and python-fixtures to build-depends
  * debian/rules: Add work around to remove wonky setup.py setup
  * debian/cinder-common.install: Add cinder-rpc-zmq-receiver binary.

  [ James Page ]
  * debian/control: Drop surplus dependency on python-glance (LP: #1175600).
  * debian/control,rules: Drop dependency on pep8, don't run pep8 tests during
    package build process (its just way to late).
  * debian/control: Drop surplus BD on python-cheetah.

  [ Adam Gandelman ]
  * debian/patches/avoid_paramiko_vers_depends.patch: Avoid version
    requirement on paramiko.

 -- Chuck Short <zulcss@ubuntu.com>  Fri, 31 May 2013 10:01:03 -0500

cinder (1:2013.1-0ubuntu2) raring; urgency=low

  * debian/control: Bump minimum stevedore version 0.8.
    (LP: #1169730)

 -- Adam Gandelman <adamg@ubuntu.com>  Tue, 16 Apr 2013 14:38:46 -0700

cinder (1:2013.1-0ubuntu1) raring; urgency=low

  * New upstream release. 

 -- Chuck Short <zulcss@ubuntu.com>  Fri, 05 Apr 2013 07:53:23 -0500

cinder (1:2013.1~rc3-0ubuntu1) raring; urgency=low

  * New upstream release. 

 -- Chuck Short <zulcss@ubuntu.com>  Wed, 27 Mar 2013 07:51:21 -0500

cinder (1:2013.1~rc2-0ubuntu2) raring; urgency=low

  * debian/rules: Fix FTBFS, we want '-v' and not '-V'. 

 -- Chuck Short <zulcss@ubuntu.com>  Mon, 25 Mar 2013 08:30:42 -0500

cinder (1:2013.1~rc2-0ubuntu1) raring; urgency=low

  * New upstream release.
  * debian/control, debian/cinder-volume.install: Dropped rtstool and python-rtslib
    since it was dropped upstream. 
  * debian/rules: Run tests more verbosely.

 -- Chuck Short <zulcss@ubuntu.com>  Mon, 25 Mar 2013 07:59:45 -0500

cinder (1:2013.1~rc1-0ubuntu1) raring; urgency=low

  [ Chuck Short ]
  * debian/patches/fix-ubuntu-tests.patch: Dropped.
  * debian/rules: Fix version number when building the testsuite. 
  * debian/cinder-backup{.install, upstart, logroate}: Add cinder-backup
    service.
  * debian/rules: Run the testsuite against PYTHONPATH.
  * debian/control: Update build-depends and run-time depends.
    - Dropped python-glance not needed.
    - Dropped python-cheetah not needed.
    - Droped python-daemon not needed.
    - Dropped python-netaddr not needed.
    - Renamed python-oslo-config to python-oslo.config.
    - Added python-keystoneclient to depends.
    - Added python-swiftclient to depends.
   * debian/pydist-overrides: No longer needed.

  [ James Page ]
  * New upstream release candidate.
  * d/watch: Update uversionmangle to deal with upstream versioning
    changes, remove tarballs.openstack.org.
  * d/cinder.conf: Set lock_path to /var/lock/cinder (default is not
    sensible).

 -- James Page <james.page@ubuntu.com>  Sat, 16 Mar 2013 09:30:20 +0000

cinder (2013.1.g3-0ubuntu1) raring; urgency=low

  [ Yolanda Robla Mota ]
  * d/control: Add BD on python-hp3parclient.
  * d/patches: Drop patches related to disabling hp3parclient.

  [ James Page ]
  * d/control: Add Suggests: python-hp3parclient for python-cinder.
  * d/control: Add BD on python-oslo-config.
  * d/*: Wrapped and sorted.

  [ Chuck Short ]
  * New upstream release.
  * debian/rules, debian/cinder-volumes.install: 
    - Fail if binaries are missing and install missing binaries.
  * debian/patches/fix-ubuntu-tests.patch: Fix failing tests.
  * debian/control: Add python-rtslib and python-mock.

 -- Chuck Short <zulcss@ubuntu.com>  Fri, 22 Feb 2013 10:45:17 -0600

cinder (2013.1~g2-0ubuntu2) raring; urgency=low

  * debian/patches/series: Enable skip_failed_tests to fix FTBFS. 

 -- Chris J Arges <chris.j.arges@canonical.com>  Tue, 15 Jan 2013 10:10:28 -0600

cinder (2013.1~g2-0ubuntu1) raring; urgency=low

  [ Chuck Short ]
  * New upstream release. 
  * debian/patches/avoid_setuptools_git_dependency.patch: Rediff
    due to upstream changes.
  * debian/control: Add python-keystoneclient as a dependency

  [ James Page ]
  * Improve upstart configurations:
    - d/*.upstart: Switch to using start-stop-daemon instead of su,
      stop on [!2345] to catch all transitions.
  * d/control: General tidy of package descriptions.
  * d/control: Drop BD on python-all-dev as its not required.
  * d/*.postrm: Dropped; update-rc.d calls for purge are handled by
    debhelper and are not require for upstart configurations.

  [ Yolanda Robla Mota ]
  * d/patches: removing hp3parclient dependency from tools/test-requires
  * d/patches, d/control: adding stevedore dependency, merging deps patches
  * d/patches: remove failing tests

 -- Chuck Short <zulcss@ubuntu.com>  Fri, 11 Jan 2013 07:33:57 -0600

cinder (2013.1~g1-0ubuntu1) raring; urgency=low

  * New upstream release.
  * debian/patches/avoid_setuptools_git_dependency.patch:
    Avoid git installation. (LP: #1075948) 

 -- Chuck Short <zulcss@ubuntu.com>  Fri, 23 Nov 2012 08:39:28 -0600

cinder (2013.1~g1~20121101.361-0ubuntu1) raring; urgency=low

  [ Adam Gandelman ]
  * New upstream release.
  * debian/patches/0001-Replace-builtin-hash.patch: Dropped.

  [ James Page ]
  * Cinder should suggest ceph-common, not python-ceph (LP: #1065901):
    - debian/control: cinder-volume Suggests: python-ceph -> ceph-common

 -- Adam Gandelman <adamg@canonical.com>  Thu, 01 Nov 2012 11:30:15 +0100

cinder (2012.2-0ubuntu2) quantal; urgency=low

  * debian/cinder_tgt.conf: Add missing configuration file. (LP: #1064366) 
  * debian/README.Debian: Added note about migration from nova-volume
    to cinder-volume.

 -- Chuck Short <zulcss@ubuntu.com>  Tue, 09 Oct 2012 08:26:21 -0500

cinder (2012.2-0ubuntu1) quantal; urgency=low

  * New upstream release. 
  * debian/cinder-volume.postinst, debian/cinder-common.dirs,
    debian/cinder.conf: Properly configure tgtd to be used with cinder.
  * debian/pydist-overrides: Dont try to install babel.

 -- Chuck Short <zulcss@ubuntu.com>  Thu, 27 Sep 2012 11:32:27 -0500

cinder (2012.2~rc3-0ubuntu1) quantal; urgency=low

  * New upstream release.
  * debian/patches/0001-Replace-builtin-hash-with-MD5-to-solve-32-64-bit-iss.patch:
    Fix FTBFS.

 -- Chuck Short <zulcss@ubuntu.com>  Wed, 26 Sep 2012 14:07:35 -0500

cinder (2012.2~rc2-0ubuntu1) quantal; urgency=low

  [ Adam Gandelman ]
  * debian/control: Add python-mysqldb to python-cinder Depends.

  [ Chuck Short ]
  * New upstream release
  * debian/rules: Fail to build if the testsuite doesnt pass.

 -- Chuck Short <zulcss@ubuntu.com>  Tue, 25 Sep 2012 10:17:21 -0500

cinder (2012.2~rc1-0ubuntu1) quantal; urgency=low

  [ Adam Gandelman ]
  * debian/control: Add lvm2 + tgt as a Dependency of cinder-volume.
  * debian/cinder-volume.{dirs, postinst}:
        - Create /var/lib/cinder/volumes (LP: #1047059)
        - chmod 0600, not chown.
  * debain/cinder-scheduler.postinst: Drop.
  * debian/cinder.conf: Fix defaults.
  * debian/*.upstart: Specify --log-file.
  * debian/*.logrotate: Update.
  * Only rootwrap filters with the packages that need them (cinder-volume).
  * Ensure /etc/cinder/rootwrap.d/ is only writable by root, ensure
    those permissions on /etc/cinder/rootwrap.conf and individual filter
    configurations.

  [ Chuck Short ]
  * New upstream version.
  * debian/control: Add python-ceph as a suggests

 -- Chuck Short <zulcss@ubuntu.com>  Tue, 18 Sep 2012 14:24:45 -0500

cinder (2012.2~rc1~20120907.230-0ubuntu4) quantal; urgency=low

  [Chuck Short]
  * New upstream version.
  * debian/cinder.conf: Fix path for cinder-rootwrap. (LP: #1045438) 
  * debian/control: Add python-glanceclient as a dep. 
  * debian/cinder-common.postinst: Fix chmod thinko.
  * debian/*.upstart: Specify the configuration files.

  [Soren Hansen]
  * Update debian/watch to account for symbolically named tarballs and
    use newer URL.
  * Fix Launchpad URLs in debian/watch.

 -- Chuck Short <zulcss@ubuntu.com>  Fri, 07 Sep 2012 11:27:55 -0500

cinder (2012.2~f3-0ubuntu3) quantal; urgency=low

  * debian/cinder.conf: Re-add sql_connection and set it to sqllite.

 -- Chuck Short <zulcss@ubuntu.com>  Wed, 22 Aug 2012 20:14:41 -0500

cinder (2012.2~f3-0ubuntu2) quantal; urgency=low

  * debian/cinder.conf: Get rid of deprecated warnings.
    (LP: #1036240) 

 -- Chuck Short <zulcss@ubuntu.com>  Sun, 19 Aug 2012 13:36:22 -0500

cinder (2012.2~f3-0ubuntu1) quantal; urgency=low

  * New upstream version.
  * debian/patches/0001-Use-setuptools-git.patch: Dropped
  * debian/control: Add python-glanceclient

 -- Chuck Short <zulcss@ubuntu.com>  Fri, 17 Aug 2012 10:18:57 -0500

cinder (2012.2~f3~20120809.102-0ubuntu2) quantal; urgency=low

  * debian/cinder.conf, cinder-common.install: Use rootwrap.conf. (LP: #1036240) 
  * debian/control: Drop python-babel.

 -- Chuck Short <zulcss@ubuntu.com>  Mon, 13 Aug 2012 14:14:31 -0500

cinder (2012.2~f3~20120809.102-0ubuntu1) quantal; urgency=low

  [ Adam Gandelman ]
  * debian/control: Add python-setuptools dependency.
  * debian/cinder-common.postinst: Fix syntax errors, fix permissions.
  * debian/cinder-common.dirs: Correct, etc/nova -> etc/cinder.
  * debian/{cinder_sudoers, rules, cinder-common.install}: Install proper
    cinder_sudoers.
  * debian/cinder-*.upstart: Close quotes, replace 'nova' references with
    'cinder'.
  * debian/cinder.conf: Specify correct sql_connection.
  * debian/cinder-scheduler.postinst: Added.  Migrate local databases only.

  [ Chuck Short ]
  * debian/*.upstart: Fix upstart jobs to run with right interfaces.
    (LP: #1030197)
  * debian/control: Drop python-babel, python-nosexcover
  * debian/control: Add python-mox, pep8
  * debian/rules: Re-add get-orig-source
  * debian/rules: Enable testsuite.
  * debian/cinder.conf: Update config file.
  * debian/cinder-{api,volumes,scheduler}.manpages: Add manpages.
  * New upstream version.
  * debian/rules: Don't run pep8 tests
  * debian/patches/0001-Use-setuptools-git.patch: Cleanup manifest
  * debian/control: Add python-setuptools-git
  * debian/control: Add section for python-cinder
  * fix lintian warnings and errors.
  * debian/cinder-common.install: Remove clear_rabbit_queues since it
    will conflict with nova installed.

 -- Chuck Short <zulcss@ubuntu.com>  Fri, 10 Aug 2012 12:05:11 -0500

cinder (2012.2~f1~20120503.2-0ubuntu1) quantal; urgency=low

  * Initial release.

 -- Chuck Short <zulcss@ubuntu.com>  Tue, 22 May 2012 09:57:46 -0400<|MERGE_RESOLUTION|>--- conflicted
+++ resolved
@@ -1,15 +1,4 @@
-<<<<<<< HEAD
-cinder (2:20.1.0-0ubuntu1~cloud0+0~0~0.sp1) focal-yoga; urgency=medium
-
-  * Non-maintainer upload for patch tracking only.
-  * Merge the StorPool changes.
-
- -- Peter Pentchev <pp@storpool.com>  Fri, 17 Feb 2023 11:00:44 +0200
-
-cinder (2:20.1.0-0ubuntu1~cloud0) focal-yoga; urgency=medium
-=======
 cinder (2:20.2.0-0ubuntu1~cloud0) focal-yoga; urgency=medium
->>>>>>> 0e50c1ed
 
   * New upstream release for the Ubuntu Cloud Archive.
 
@@ -45,6 +34,19 @@
   * d/p/lp1945500.patch: Filter reserved image properties (LP: #1945500).
 
  -- Rodrigo Barbieri <rodrigo.barbieri@canonical.com>  Tue, 14 Mar 2023 13:21:44 -0300
+
+cinder (2:20.1.0-0ubuntu1~cloud0+0~0~0.sp1) focal-yoga; urgency=medium
+
+  * Non-maintainer upload for patch tracking only.
+  * Merge the StorPool changes.
+
+ -- Peter Pentchev <pp@storpool.com>  Fri, 17 Feb 2023 11:00:44 +0200
+
+cinder (2:20.1.0-0ubuntu1~cloud0) focal-yoga; urgency=medium
+
+  * New upstream release for the Ubuntu Cloud Archive.
+
+ -- Openstack Ubuntu Testing Bot <openstack-testing-bot@ubuntu.com>  Tue, 31 Jan 2023 14:08:06 +0000
 
 cinder (2:20.1.0-0ubuntu1) jammy; urgency=medium
 
