--- conflicted
+++ resolved
@@ -1,15 +1,4 @@
-<<<<<<< HEAD
-cinder (2:20.2.0-0ubuntu1~cloud0+0~0~0.sp1) focal-yoga; urgency=medium
-
-  * Non-maintainer upload for patch tracking only.
-  * Merge the StorPool changes.
-
- -- Peter Pentchev <pp@storpool.com>  Thu, 20 Jul 2023 09:39:24 +0300
-
-cinder (2:20.2.0-0ubuntu1~cloud0) focal-yoga; urgency=medium
-=======
 cinder (2:20.3.0-0ubuntu1~cloud0) focal-yoga; urgency=medium
->>>>>>> bc1f3ea5
 
   * New upstream release for the Ubuntu Cloud Archive.
 
@@ -30,6 +19,19 @@
     - CVE-2023-2088
 
  -- Corey Bryant <corey.bryant@canonical.com>  Wed, 31 May 2023 16:26:58 -0400
+
+cinder (2:20.2.0-0ubuntu1~cloud0+0~0~0.sp1) focal-yoga; urgency=medium
+
+  * Non-maintainer upload for patch tracking only.
+  * Merge the StorPool changes.
+
+ -- Peter Pentchev <pp@storpool.com>  Thu, 20 Jul 2023 09:39:24 +0300
+
+cinder (2:20.2.0-0ubuntu1~cloud0) focal-yoga; urgency=medium
+
+  * New upstream release for the Ubuntu Cloud Archive.
+
+ -- Openstack Ubuntu Testing Bot <openstack-testing-bot@ubuntu.com>  Sat, 20 May 2023 00:52:41 +0000
 
 cinder (2:20.2.0-0ubuntu1) jammy; urgency=medium
 
